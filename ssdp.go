/*
 * Copyright (c) 2013, fromkeith
 * All rights reserved.
 *
 * Redistribution and use in source and binary forms, with or without modification,
 * are permitted provided that the following conditions are met:
 *
 * * Redistributions of source code must retain the above copyright notice, this
 *   list of conditions and the following disclaimer.
 *
 * * Redistributions in binary form must reproduce the above copyright notice, this
 *   list of conditions and the following disclaimer in the documentation and/or
 *   other materials provided with the distribution.
 *
 * * Neither the name of the fromkeith nor the names of its
 *   contributors may be used to endorse or promote products derived from
 *   this software without specific prior written permission.
 *
 * THIS SOFTWARE IS PROVIDED BY THE COPYRIGHT HOLDERS AND CONTRIBUTORS "AS IS" AND
 * ANY EXPRESS OR IMPLIED WARRANTIES, INCLUDING, BUT NOT LIMITED TO, THE IMPLIED
 * WARRANTIES OF MERCHANTABILITY AND FITNESS FOR A PARTICULAR PURPOSE ARE
 * DISCLAIMED. IN NO EVENT SHALL THE COPYRIGHT HOLDER OR CONTRIBUTORS BE LIABLE FOR
 * ANY DIRECT, INDIRECT, INCIDENTAL, SPECIAL, EXEMPLARY, OR CONSEQUENTIAL DAMAGES
 * (INCLUDING, BUT NOT LIMITED TO, PROCUREMENT OF SUBSTITUTE GOODS OR SERVICES;
 * LOSS OF USE, DATA, OR PROFITS; OR BUSINESS INTERRUPTION) HOWEVER CAUSED AND ON
 * ANY THEORY OF LIABILITY, WHETHER IN CONTRACT, STRICT LIABILITY, OR TORT
 * (INCLUDING NEGLIGENCE OR OTHERWISE) ARISING IN ANY WAY OUT OF THE USE OF THIS
 * SOFTWARE, EVEN IF ADVISED OF THE POSSIBILITY OF SUCH DAMAGE.
 */

/*
A very simple SSDP implementation.

Client
======
    // create the client, passing in the listener, binding the socket
    // Notice: the client does not listen to broadcasts.. see client doc
    client err := gossdp.NewSsdpClient(b)
    if err != nil {
        log.Println("Failed to start client: ", err)
        return
    }
    // call stop  when we are done
    defer c.Stop()
    // run! this will block until stop is called. so open it in a goroutine here
    go c.Start()

    // send a request for the server type we are listening for.
    err = c.ListenFor("urn:fromkeith:test:web:0")
    if err != nil {
        log.Println("Error ", err)
    }

Server
======
    // create the server, binding the socket
    s, err := gossdp.NewSsdp(nil)
    if err != nil {
        log.Println("Error creating ssdp server: ", err)
        return
    }
    // call stop  when we are done
    defer s.Stop()
    // run! this will block until stop is called. so open it in a goroutine here
    go s.Start()

    // Define the service we want to advertise
    serverDef := gossdp.AdvertisableServer{
        ServiceType: "urn:fromkeith:test:web:0",            // define the service type
        DeviceUuid: "hh0c2981-0029-44b7-4u04-27f187aecf78", // make this unique!
        Location: "http://192.168.1.1:8080",                // this is the location of the service we are advertising
        MaxAge: 3600,                                       // Max age this advertisment is valid for
    }
    // start advertising it!
    s.AdvertiseServer(serverDef)




Misc
====

USN:
    uuid:device-UUID::upnp:rootdevice
        Snet once per root device
    uuid:device-UUID
        Sent once per device. Device-UUID unique for all devices.
    uuid:device-UUID::urn:domain-name:device:deviceType:v
        Sent once per device. device-UUID, domain-name, device, deviceType and v (version)
        defined by vendor. Periods in domainname should be replaced with '-'



*/
package gossdp

import (
    "strings"
    "regexp"
    "log"
    "time"
    "net"
    "fmt"
    //"code.google.com/p/go.net/ipv4"
    "bytes"
    "errors"
    "strconv"
    "net/http"
    "bufio"
    "runtime"
    "sync"
    "syscall"
    "unsafe"
)

// a small interface to intercept all of my logs
type LoggerInterface interface {
    Tracef(fmt string, args ... interface{})
    Infof(fmt string, args ... interface{})
    Warnf(fmt string, args ... interface{})
    Errorf(fmt string, args ... interface{})
}

// a default implementation of the LoggerInterface, simply using the 'log' library
type DefaultLogger struct {}

func (l DefaultLogger) Tracef(fmt string, args ... interface{}) {
    log.Printf(fmt + "\n", args...)
}

func (l DefaultLogger) Infof(fmt string, args ... interface{}) {
    log.Printf(fmt + "\n", args...)
}
func (l DefaultLogger) Warnf(fmt string, args ... interface{}) {
    log.Printf(fmt + "\n", args...)
}
func (l DefaultLogger) Errorf(fmt string, args ... interface{}) {
    log.Printf(fmt + "\n", args...)
}


var (
    cacheControlAge = regexp.MustCompile(`.*max-age=([0-9]+).*`)
    serverName = fmt.Sprintf("%s/0.0 UPnP/1.0 gossdp/0.1", runtime.GOOS)
)

// a SSDP defintion
type Ssdp struct {
    advertisableServers     map[string][]*AdvertisableServer
    deviceIdToServer        map[string]*AdvertisableServer
    //rawSocket               net.PacketConn
    //socket                  *ipv4.PacketConn
    socket                  syscall.Handle
    listener                SsdpListener
    listenSearchTargets     map[string]bool
    writeChannel            chan writeMessage
    exitWriteWaitGroup      sync.WaitGroup
    exitReadWaitGroup       sync.WaitGroup
    interactionLock         sync.Mutex
    isRunning               bool
    logger                  LoggerInterface
}

type writeMessage struct {
    message             []byte
    to                  *net.UDPAddr
    shouldExit          bool
}


// The common SSDP fields in the Notify ssdp:alive message.
//
// Notify (alive)
//      NOTIFY * HTTP/1.1
//      Host: 239.255.255.250:1900
//      NT: blenderassociation:blender               // notification type. Aka search target.
//      NTS: ssdp:alive                              // message sub-type. Either ssdp:alive or ssdp:byebye
//      USN: someunique:idscheme3                    // Unique Service Name. An instance of a device
//      LOCATION: <blender:ixl><http://foo/bar>      // location of the service being advertised. Eg. http://hello.com
//      Cache-Control: max-age = 7393                // how long this is valid for. as defined by http standards
//      SERVER: WIN/8.1 UPnP/1.0 gossdp/0.1                  // Concat of OS, UPnP, and product.
type AliveMessage struct {
    // Search Target. The urn: that defines what type of resource it is
    SearchType      string
    // Its unique identifier
    DeviceId        string
    // The USN of the service. uuid:DeviceId:SearchType
    Usn             string
    // The location of the service being advertised
    Location        string
    // How long this message should be considered valid for
    MaxAge          int
    // The os/generic info about the SSDP server
    Server          string
    // The parsed request
    RawRequest      *http.Request
    // The urn part of the USN
    Urn             string
}

// Notify (bye):
//      NOTIFY * HTTP/1.1
//      Host: 239.255.255.250:1900
//      NT: search:target
//      NTS: ssdp:byebye
//      USN: uuid:the:unique
type ByeMessage struct {
    // Search Target. The urn: that defines what type of resource it is
    SearchType      string
    // Its unique identifier
    DeviceId        string
    // The USN of the service. uuid:DeviceId:SearchType
    Usn             string
    // The parsed request
    RawRequest      *http.Request
    // The urn part of the USN
    Urn             string
}

// M-Search Response:
//      HTTP/1.1 200 OK
//      Ext:                                                 // required by http extension framework. just key, no value
//      Cache-Control: max-age = 5000                        // number of seconds this message is valid for
//      ST: ge:fridge                                        // Search target. respond with all matching targets. Same as NT in Notify messages
//      USN: uuid:abcdefgh-7dec-11d0-a765-00a0c91e6bf6       // Unique Service name
//      LOCATION: <blender:ixl><http://foo/bar>              // location of the service being advertised. Eg. http://hello.com
//      SERVER: WIN/8.1 UPnP/1.0 gossdp/0.1                  // Concat of OS, UPnP, and product.
//      DATE: date of response                               // rfc1123-date of the response
type ResponseMessage struct {
    // How long this message should be considered valid for
    MaxAge              int
    // Search Target. The urn: that defines what type of resource it is
    SearchType          string
    // Its unique identifier
    DeviceId            string
    // The USN of the service. uuid:DeviceId:SearchType
    Usn                 string
    // The location of the service being advertised
    Location            string
    // The os/generic info about the SSDP server
    Server              string
    // The parsed response
    RawResponse         *http.Response
    // The urn part of the USN
    Urn             string
}

// Listener to recieve events.
type SsdpListener interface {
    // Notified on ssdp:alive messages. Only for those we are listening for.
    NotifyAlive(message AliveMessage)
    // Notified on ssdp:byebye messages. Only for those we are listening for.
    NotifyBye(message ByeMessage)
    // Notified on M-SEARCH responses.
    Response(message ResponseMessage)
}

// reference doc: http://www.upnp.org/specs/arch/UPnP-arch-DeviceArchitecture-v1.0-20081015.pdf


// search: client-only:
// M-SEARCH * HTTP/1.1
// Host: 239.255.255.250:1900
// Man: "ssdp:discover"                                 // message sub-type
// ST: ge:fridge                                        // search target
                                                        //  ssdp:all -> all targets
                                                        //  uuid:device-UUID    -> particular target
                                                        //  urn:domainname:service:servicetype:v
// MX: 3                                                // maximum wait time in seconds.
                                                        //  Response time should be random between 0 and this number



// Describes the server/service we wish to advertise
type AdvertisableServer struct {
    // The type of this service. In the URN it is pasted after the device-UUID.
    //  It is what devices will search for
    ServiceType             string
    // The unique identifier of this device.
    DeviceUuid              string
    // The location of the service we are advertising. Eg. http://192.168.0.2:3434
    Location                string
    // The max number of seconds we want advertise and responses to be valid for.
    MaxAge                  int

    usn                     string
    lastTimer               *time.Timer
    last3sTimer             *time.Timer
}

// Register a service to advertise
// Should only be called once per server
// This implementation will automatically adverise when maxAge expires.
func (s *Ssdp) AdvertiseServer(ads AdvertisableServer) {
    s.interactionLock.Lock()
    defer s.interactionLock.Unlock()
    if !s.isRunning {
        return
    }

    adsPointer := &ads

    adsPointer.usn = fmt.Sprintf("uuid:%s::%s", adsPointer.DeviceUuid, adsPointer.ServiceType)
    if v, ok := s.advertisableServers[adsPointer.ServiceType]; ok {
        s.advertisableServers[adsPointer.ServiceType] = append(v, adsPointer)
    } else {
        s.advertisableServers[adsPointer.ServiceType] = []*AdvertisableServer{adsPointer}
    }
    s.deviceIdToServer[adsPointer.DeviceUuid] = adsPointer
    adsPointer.lastTimer = s.advertiseTimer(adsPointer, 1 * time.Second, adsPointer.MaxAge)
    adsPointer.last3sTimer = s.advertiseTimer(adsPointer, 3 * time.Second, adsPointer.MaxAge)
}


func (s *Ssdp) RemoveServer(deviceUuid string) {
    s.interactionLock.Lock()
    defer s.interactionLock.Unlock()
    if !s.isRunning {
        return
    }


    var ads *AdvertisableServer
    var ok bool
    if ads, ok = s.deviceIdToServer[deviceUuid]; !ok {
        return
    }
    ads.lastTimer.Stop()
    ads.last3sTimer.Stop()
    delete(s.deviceIdToServer, deviceUuid)
    var group []*AdvertisableServer
    if group, ok = s.advertisableServers[ads.ServiceType]; !ok {
        return
    }
    if len(group) == 1 {
        delete(s.advertisableServers, ads.ServiceType)
        return
    }
    for i := range group {
        if group[i].DeviceUuid == ads.DeviceUuid {
            newGroup := make([]*AdvertisableServer, len(group) - 1)
            if i > 0 {
                copy(newGroup, group[:i])
            }
            if i < len(group) - 1 {
                copy(newGroup[i:], group[i+1:len(group)])
            }
            s.advertisableServers[ads.ServiceType] = newGroup
            break
        }
    }
}


// Creates a new server
func NewSsdp(l SsdpListener) (*Ssdp, error) {
    return NewSsdpWithLogger(l, DefaultLogger{})
}

func NewSsdpWithLogger(l SsdpListener, lg LoggerInterface) (*Ssdp, error) {
    var s Ssdp
    s.advertisableServers = make(map[string][]*AdvertisableServer)
    s.deviceIdToServer = make(map[string]*AdvertisableServer)
    s.listenSearchTargets = make(map[string]bool)
    s.listener = l
    s.writeChannel = make(chan writeMessage)
    s.logger = lg
    if err := s.createSocket(); err != nil {
        return nil, err
    }
    s.isRunning = true

    return &s, nil
}

func (s *Ssdp) parseMessage(message, hostPort string) {
    if strings.HasPrefix(message, "HTTP") {
        if s.listener == nil {
            return
        }
        respData := parseResponse(message, hostPort)
        if respData != nil {
            s.listener.Response(*respData)
        }
        return
    }
    req, err := http.ReadRequest(bufio.NewReader(strings.NewReader(message)))
    if err != nil {
        s.logger.Warnf("Error reading request: ", err)
        return
    }

    if req.URL.Path != "*" {
        s.logger.Warnf("Unknown path requested: ", req.URL.Path)
        return
    }

    s.parseCommand(req, hostPort)
}

func (s *Ssdp) parseCommand(req * http.Request, hostPort string) {
    if req.Method == "NOTIFY" {
        s.notify(req)
        return
    }
    if req.Method == "M-SEARCH" {
        s.msearch(req, hostPort)
        return
    }
    s.logger.Warnf("Unknown message type!. Message: " + req.Method)
}

func extractUrnDeviceIdFromUsn(usn string) (deviceId, urn string) {
    if len(usn) > 0 {
        parts := strings.Split(usn, ":")
        if len(parts) > 2 {
            if parts[0] == "uuid" {
                deviceId = parts[1]
                urn = strings.TrimPrefix(usn, "uuid:" + deviceId + ":")
                if parts[2] == "" {
                    urn = strings.TrimPrefix(urn, ":")
                }
            } else {
                urn = usn
            }
        }
    }
    return
}

func (s *Ssdp) notify(req * http.Request) {
    if s.listener == nil {
        return
    }
    nts := req.Header.Get("NTS")
    if nts == "" {
        s.logger.Warnf("Missing NTS in NOTIFY")
        return
    }
    searchType := req.Header.Get("NT")
    if searchType == "" {
        s.logger.Warnf("Missing NT in NOTIFY")
        return
    }
    usn := req.Header.Get("USN")
    deviceId, urn := extractUrnDeviceIdFromUsn(usn)

    nts = strings.ToLower(nts)
    if nts == "ssdp:alive" {
        location := req.Header.Get("LOCATION")
        server := req.Header.Get("SERVER")
        maxAge := -1
        if cc := req.Header.Get("CACHE-CONTROL"); cc != "" {
            subMatch := cacheControlAge.FindStringSubmatch(cc)
            if len(subMatch) == 2 {
                maxAgeInt64, err := strconv.ParseInt(subMatch[1], 10, 0)
                if err == nil {
                    maxAge = int(maxAgeInt64)
                }
            }
        }
        // don't notify alive for people we aren't listening to
        if len(s.listenSearchTargets) > 0 {
            if _, ok := s.listenSearchTargets[urn]; !ok {
                return
            }
        }
        message := AliveMessage{
            SearchType      : searchType,
            DeviceId        : deviceId,
            Usn             : usn,
            Urn             : urn,
            Location        : location,
            MaxAge          : maxAge,
            Server          : server,
            RawRequest      : req,
        }
        s.listener.NotifyAlive(message)
        return
    }
    if nts == "ssdp:byebye" {
        message := ByeMessage{
            SearchType      : searchType,
            Usn             : usn,
            Urn             : urn,
            DeviceId        : deviceId,
            RawRequest      : req,
        }
        s.listener.NotifyBye(message)
        return
    }
    s.logger.Warnf("Could not identify NTS header!: " + nts)
}


func (s *Ssdp) msearch(req * http.Request, hostPort string) {
    if v := req.Header.Get("MAN"); v == "" {
        return
    }
    if v := req.Header.Get("MX"); v == "" {
        return
    }
    if st := req.Header.Get("ST"); st == "" {
        return
    } else {
        s.inMSearch(st, req, hostPort) // TODO: extract MX
    }
}


func parseResponse(msg, hostPort string) (*ResponseMessage) {
    resp, err := http.ReadResponse(bufio.NewReader(strings.NewReader(msg)), nil)
    if err != nil {
        return nil
    }
    defer resp.Body.Close()

    maxAge := -1
    if cc := resp.Header.Get("CACHE-CONTROL"); cc != "" {
        subMatch := cacheControlAge.FindStringSubmatch(cc)
        if len(subMatch) == 2 {
            maxAgeInt64, err := strconv.ParseInt(subMatch[1], 10, 0)
            if err == nil {
                maxAge = int(maxAgeInt64)
            }
        }
    }
    usn := resp.Header.Get("USN")
    deviceId, urn := extractUrnDeviceIdFromUsn(usn)

    respMessage := ResponseMessage{
        MaxAge              : maxAge,
        SearchType          : resp.Header.Get("ST"),
        Usn                 : usn,
        Urn                 : urn,
        DeviceId            : deviceId,
        Location            : resp.Header.Get("LOCATION"),
        Server              : resp.Header.Get("SERVER"),
        RawResponse         : resp,
    }
    return &respMessage
}


func (s *Ssdp) inMSearch(st string, req * http.Request, sendTo string) {
    if st[0] == '"' && st[len(st) - 1] == '"' {
        st = st[1:len(st) - 2]
    }
    mx := 0
    if mxStr := req.Header.Get("MX"); mxStr != "" {
        mxInt64, err := strconv.ParseInt(mxStr, 10, 0)
        if err != nil {
            mx = int(mxInt64)
        }
    }

    // todo: use another routine for the timeout
    // todo: make it random
    time.Sleep(time.Duration(mx) * time.Second)

    s.logger.Warnf("inMSearch: %s - to: %s", st, sendTo)

    if st == "ssdp:all" {
        for _, v := range s.advertisableServers {
            for _, d := range v {
                s.respondToMSearch(d, sendTo)
            }
        }
    } else if d, ok := s.deviceIdToServer[st]; ok {
        s.respondToMSearch(d, sendTo)
    } else if v, ok := s.advertisableServers[st]; ok {
        for _, d := range v {
            s.respondToMSearch(d, sendTo)
        }
    }
}

func (s *Ssdp) respondToMSearch(ads *AdvertisableServer, sendTo string) {
    msg := createSsdpHeader(
        "200 OK",
        map[string]string{
            "ST": ads.ServiceType,
            "USN": ads.usn,
            "LOCATION": ads.Location,
            "CACHE-CONTROL": fmt.Sprintf("max-age=%d", ads.MaxAge),
            "DATE": time.Now().Format(time.RFC1123),
            "SERVER": serverName,
            "EXT": "",
        },
        true,
    )

    s.logger.Warnf("Responding to: %s", sendTo)

    addr, err := net.ResolveUDPAddr("udp4", sendTo)
    if err != nil {
        s.logger.Errorf("Error resolving UDP addr: ", err)
        return
    }
    s.interactionLock.Lock()
    defer s.interactionLock.Unlock()

    s.interactionLock.Lock()
    defer s.interactionLock.Unlock()
    if !s.isRunning  {
        return
    }

    s.writeChannel <- writeMessage{msg, addr, false}
}

// Filters the NOTIFIES to only be returned for the given target.
func (s *Ssdp) ListenFor(searchTarget string) error {
    s.interactionLock.Lock()
    defer s.interactionLock.Unlock()
    if !s.isRunning {
        return errors.New("Not running. Can't listen")
    }

    // listen directly for their search target
    s.listenSearchTargets[searchTarget] = true

<<<<<<< HEAD
    msg := s.createSsdpHeader(
        "M-SEARCH",
        map[string]string{
            "HOST": "239.255.255.250:1900",
            "ST": searchTarget,
            "MAN": `"ssdp:discover"`,
            "MX": "3",
        },
        false,
    )

    //addr, err := net.ResolveUDPAddr("udp4", "239.255.255.250:1900")
    addr, err := net.ResolveUDPAddr("udp4", "239.255.255.250:1900")
    if err != nil {
        return err
    }
    // run in a goroutine, because Start may not have been called yet
    // and thus s.writeChannel will block!
    go func() {
        s.writeChannel <- writeMessage{msg, addr, false}
    }()

    return err
=======
    return nil
>>>>>>> e94a5be3
}


func (s *Ssdp) advertiseTimer(ads *AdvertisableServer, d time.Duration, age int) *time.Timer {
    var timer *time.Timer
    timer = time.AfterFunc(d, func () {
        s.interactionLock.Lock()
        defer s.interactionLock.Unlock()
        s.advertiseServer(ads, true)
        timer.Reset(d + time.Duration(age) * time.Second)
    })
    return timer
}


// Kills the server by closing the socket.
// If any servers are being advertised they will NOTIFY a byebye
func (s *Ssdp) Stop() {
    s.interactionLock.Lock()
    s.isRunning = false
    s.interactionLock.Unlock()

    if s.socket != 0 {
        if len(s.advertisableServers) > 0 {
            s.advertiseClosed()
        }
        s.writeChannel <- writeMessage{nil, nil, true}
        s.exitWriteWaitGroup.Wait()
        close(s.writeChannel)
        //s.socket.Close()
        syscall.Closesocket(s.socket)
        //s.rawSocket.Close()
        s.exitReadWaitGroup.Wait()
        s.socket = 0
        //s.rawSocket = nil
    }
    s.logger.Tracef("Stop exiting")
}

func (s *Ssdp) advertiseClosed() {
    for _, ad := range s.deviceIdToServer {
        ad.lastTimer.Stop()
        ad.last3sTimer.Stop()
        s.advertiseServer(ad, false)
    }
}

func (s *Ssdp) advertiseServer(ads *AdvertisableServer, alive bool) {
<<<<<<< HEAD
    if !s.isRunning && alive {
=======
    s.interactionLock.Lock()
    defer s.interactionLock.Unlock()

    if !s.isRunning  {
>>>>>>> e94a5be3
        return
    }

    ntsString := "ssdp:alive"
    if !alive {
        ntsString = "ssdp:byebye"
    }

    heads := map[string]string{
        "HOST": "239.255.255.250:1900",
        "NT": ads.ServiceType,
        "NTS": ntsString,
        "USN": ads.usn,
    }
    if alive {
        heads["LOCATION"] = ads.Location
        heads["CACHE-CONTROL"] = fmt.Sprintf("max-age=%d", ads.MaxAge)
        heads["SERVER"] = serverName
    }
    msg := createSsdpHeader(
            "NOTIFY",
            heads,
            false,
        )

    to, err := net.ResolveUDPAddr("udp4", "239.255.255.250:1900")
    if err == nil {
        s.writeChannel <- writeMessage{msg, to, false}
    } else {
        s.logger.Warnf("Error sending advertisement: ", err)
    }
}

func createSsdpHeader(head string, vars map[string]string, isResponse bool) []byte {
    buf := bytes.Buffer{}
    if isResponse {
        buf.WriteString(fmt.Sprintf("HTTP/1.1 %s\r\n", head))
    } else {
        buf.WriteString(fmt.Sprintf("%s * HTTP/1.1\r\n", head))
    }
    for k, v := range vars {
        buf.WriteString(fmt.Sprintf("%s: %s\r\n", k, v))
    }
    buf.WriteString("\r\n")
    return []byte(buf.String())
}

func (s *Ssdp) createSocket() error {
    /*group := net.IPv4(239, 255, 255, 250)
    interfaces, err := net.Interfaces()
    if err != nil {
        s.logger.Errorf("net.Interfaces error", err)
        return err
    }
    con, err := net.ListenPacket("udp4", "0.0.0.0:1900")
    if err != nil {
        s.logger.Errorf("net.ListenPacket error: %v", err)
        return err
    }
    p := ipv4.NewPacketConn(con)
    p.SetMulticastLoopback(true)
    didFindInterface := false
    for i, v := range interfaces {
        ef, err := v.Addrs()
        if err != nil {
            continue
        }
        hasRealAddress := false
        for k := range ef {
            asIp := net.ParseIP(ef[k].String())
            if asIp.IsUnspecified() {
                continue
            }
            hasRealAddress = true
            break
        }
        if !hasRealAddress {
            continue
        }
        err = p.JoinGroup(&v, &net.UDPAddr{IP: group})
        if err != nil {
            s.logger.Warnf("join group %d %v", i, err)
            continue
        }
        didFindInterface = true
    }
    if !didFindInterface {
        return errors.New("Unable to find a compatible network interface!")
    }*/

    /*con, err := net.ListenMulticastUDP("udp", nil, &net.UDPAddr{IP: net.IPv4(239, 255, 255, 250), Port: 1900})
    if err != nil {
        return err
    }
    */
    var err error
    s.socket, err = syscall.Socket(syscall.AF_INET, syscall.SOCK_DGRAM, 0)
    if err != nil {
        panic(err)
    }
    syscall.SetsockoptInt(s.socket, syscall.SOL_SOCKET, syscall.SO_REUSEADDR, 1)
    syscall.SetsockoptInt(s.socket, syscall.SOL_SOCKET, syscall.SO_BROADCAST, 1)
    lsa := &syscall.SockaddrInet4{Port: 1900}
    err = syscall.Bind(s.socket, lsa)
    if err != nil {
        panic(err)
    }

    //s.socket = con
    return nil
}

// Starts listening to packets on the network.
func (s *Ssdp) Start() {
    go s.socketWriter()
    s.socketReader()
}


func (s *Ssdp) socketReader() {
    s.exitReadWaitGroup.Add(1)
    defer s.exitReadWaitGroup.Add(-1)
    readBytes := make([]byte, 2048)
    bufs := syscall.WSABuf{
        Len: 2048,
        Buf: &readBytes[0],
    }
    for {
        //n, _, src, err := s.socket.ReadFrom(readBytes)
        var n, flags uint32
        var asIp4 syscall.RawSockaddrInet4
        fromAny := (*syscall.RawSockaddrAny) (unsafe.Pointer(&asIp4))
        fromSize := int32(unsafe.Sizeof(asIp4))
        err := syscall.WSARecvFrom(s.socket, &bufs, 1, &n, &flags, fromAny, &fromSize, nil, nil)
        if err != nil {
            s.logger.Warnf("Error reading from socket: %v", err)
            return
        }
        s.logger.Infof("Got something...")
        if n > 0 {
            //asIp4 := (*syscall.RawSockaddrInet4) (unsafe.Pointer(&from))
            src := fmt.Sprintf("%d.%d.%d.%d:%d", asIp4.Addr[0], asIp4.Addr[1], asIp4.Addr[2], asIp4.Addr[3], asIp4.Port)
            //s.logger.Infof("Message: %s", string(readBytes[0:n]))
            //s.parseMessage(string(readBytes[0:n]), src.String())
            s.parseMessage(string(readBytes[0:n]), src)
        }
    }
}

func (s *Ssdp) socketWriter() {
    s.exitWriteWaitGroup.Add(1)
    defer s.exitWriteWaitGroup.Add(-1)
    for {
        msg, more := <- s.writeChannel
        if !more {
            return
        }
        if msg.shouldExit {
            return
        }
        bufs := syscall.WSABuf{
            Len: uint32(len(msg.message)),
            Buf: &msg.message[0],
        }
        as4 := msg.to.IP.To4()
        to := &syscall.SockaddrInet4{
            Port: msg.to.Port,
            Addr: [4]byte{as4[0], as4[1], as4[2], as4[3]},
        }
        fmt.Printf("to %#v\n", to)
        msgLen := uint32(len(msg.message))
        err := syscall.WSASendto(s.socket, &bufs, 1, &msgLen, 0, to, nil, nil)
        //_, err := s.socket.WriteTo(msg.message, nil, msg.to)
        if err != nil {
            s.logger.Warnf("Error sending message. %v", err)
        }
    }
}<|MERGE_RESOLUTION|>--- conflicted
+++ resolved
@@ -620,33 +620,7 @@
     // listen directly for their search target
     s.listenSearchTargets[searchTarget] = true
 
-<<<<<<< HEAD
-    msg := s.createSsdpHeader(
-        "M-SEARCH",
-        map[string]string{
-            "HOST": "239.255.255.250:1900",
-            "ST": searchTarget,
-            "MAN": `"ssdp:discover"`,
-            "MX": "3",
-        },
-        false,
-    )
-
-    //addr, err := net.ResolveUDPAddr("udp4", "239.255.255.250:1900")
-    addr, err := net.ResolveUDPAddr("udp4", "239.255.255.250:1900")
-    if err != nil {
-        return err
-    }
-    // run in a goroutine, because Start may not have been called yet
-    // and thus s.writeChannel will block!
-    go func() {
-        s.writeChannel <- writeMessage{msg, addr, false}
-    }()
-
-    return err
-=======
     return nil
->>>>>>> e94a5be3
 }
 
 
@@ -695,14 +669,10 @@
 }
 
 func (s *Ssdp) advertiseServer(ads *AdvertisableServer, alive bool) {
-<<<<<<< HEAD
-    if !s.isRunning && alive {
-=======
     s.interactionLock.Lock()
     defer s.interactionLock.Unlock()
 
     if !s.isRunning  {
->>>>>>> e94a5be3
         return
     }
 
